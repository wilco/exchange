$LOAD_PATH << File.join(File.dirname(__FILE__), 'lib')
require 'exchange/version'

Gem::Specification.new do |s|
<<<<<<< HEAD
  s.name        = "exchange"
  s.version     = Exchange::VERSION.dup
  s.authors     = ["Beat Richartz"]
  s.date        = Time.now.strftime("%Y-%m-%d")
  s.email       = "attr_accessor@gmail.com"
  s.homepage    = "http://github.com/beatrichartz/exchange"
  s.summary     = "Making currency conversion easy"
  s.description = "Making currency conversion easy"

  s.files         = `git ls-files`.split("\n")
  s.test_files    = `git ls-files -- {spec}/*`.split("\n")
  s.executables   = `git ls-files -- bin/*`.split("\n").map{ |f| File.basename(f) }
=======
  s.name = "exchange"
  s.version = "0.5.1"

  s.required_rubygems_version = Gem::Requirement.new(">= 0") if s.respond_to? :required_rubygems_version=
  s.authors = ["Beat Richartz"]
  s.date = "2012-10-02"
  s.description = "The Exchange Gem gives you easy access to currency functions directly on your Numbers. Imagine a conversion as easy as \n    1.eur.to_usd\n  or even better \n    1.eur.to_usd(:at => Time.now - 84600)\n  which gets you an exchange at the rates of yesterday."
  s.email = "exchange_gem@gmail.com"
  s.extra_rdoc_files = [
    "LICENSE.txt",
    "README.rdoc"
  ]
  s.files = [
    ".document",
    ".rspec",
    ".travis.yml",
    "Gemfile",
    "Gemfile.lock",
    "LICENSE.txt",
    "README.rdoc",
    "Rakefile",
    "VERSION",
    "changelog.rdoc",
    "exchange.gemspec",
    "iso4217.yml",
    "lib/core_extensions/conversability.rb",
    "lib/exchange.rb",
    "lib/exchange/cache.rb",
    "lib/exchange/cache/base.rb",
    "lib/exchange/cache/file.rb",
    "lib/exchange/cache/memcached.rb",
    "lib/exchange/cache/no_cache.rb",
    "lib/exchange/cache/rails.rb",
    "lib/exchange/cache/redis.rb",
    "lib/exchange/configuration.rb",
    "lib/exchange/currency.rb",
    "lib/exchange/external_api.rb",
    "lib/exchange/external_api/base.rb",
    "lib/exchange/external_api/call.rb",
    "lib/exchange/external_api/currency_bot.rb",
    "lib/exchange/external_api/ecb.rb",
    "lib/exchange/external_api/xavier_media.rb",
    "lib/exchange/helper.rb",
    "lib/exchange/iso_4217.rb",
    "spec/core_extensions/conversability_spec.rb",
    "spec/exchange/cache/base_spec.rb",
    "spec/exchange/cache/file_spec.rb",
    "spec/exchange/cache/memcached_spec.rb",
    "spec/exchange/cache/no_cache_spec.rb",
    "spec/exchange/cache/rails_spec.rb",
    "spec/exchange/cache/redis_spec.rb",
    "spec/exchange/configuration_spec.rb",
    "spec/exchange/currency_spec.rb",
    "spec/exchange/external_api/base_spec.rb",
    "spec/exchange/external_api/call_spec.rb",
    "spec/exchange/external_api/currency_bot_spec.rb",
    "spec/exchange/external_api/ecb_spec.rb",
    "spec/exchange/external_api/xavier_media_spec.rb",
    "spec/exchange/helper_spec.rb",
    "spec/exchange/iso_4217_spec.rb",
    "spec/spec_helper.rb",
    "spec/support/api_responses/example_ecb_xml_90d.xml",
    "spec/support/api_responses/example_ecb_xml_daily.xml",
    "spec/support/api_responses/example_ecb_xml_history.xml",
    "spec/support/api_responses/example_historic_json.json",
    "spec/support/api_responses/example_json_api.json",
    "spec/support/api_responses/example_xml_api.xml"
  ]
  s.homepage = "http://github.com/beatrichartz/exchange"
  s.licenses = ["MIT"]
>>>>>>> 67ae2e73
  s.require_paths = ["lib"]

  s.add_dependency('json', '>= 1.0.0')
end<|MERGE_RESOLUTION|>--- conflicted
+++ resolved
@@ -2,7 +2,6 @@
 require 'exchange/version'
 
 Gem::Specification.new do |s|
-<<<<<<< HEAD
   s.name        = "exchange"
   s.version     = Exchange::VERSION.dup
   s.authors     = ["Beat Richartz"]
@@ -11,13 +10,6 @@
   s.homepage    = "http://github.com/beatrichartz/exchange"
   s.summary     = "Making currency conversion easy"
   s.description = "Making currency conversion easy"
-
-  s.files         = `git ls-files`.split("\n")
-  s.test_files    = `git ls-files -- {spec}/*`.split("\n")
-  s.executables   = `git ls-files -- bin/*`.split("\n").map{ |f| File.basename(f) }
-=======
-  s.name = "exchange"
-  s.version = "0.5.1"
 
   s.required_rubygems_version = Gem::Requirement.new(">= 0") if s.respond_to? :required_rubygems_version=
   s.authors = ["Beat Richartz"]
@@ -86,7 +78,6 @@
   ]
   s.homepage = "http://github.com/beatrichartz/exchange"
   s.licenses = ["MIT"]
->>>>>>> 67ae2e73
   s.require_paths = ["lib"]
 
   s.add_dependency('json', '>= 1.0.0')
